# Licensed under a 3-clause BSD style license - see LICENSE.rst
import json
import logging
from collections import defaultdict
from enum import Enum
from pathlib import Path
from typing import List
from astropy.coordinates import Angle
from astropy.time import Time
from astropy.units import Quantity
import yaml
from pydantic import BaseModel
from pydantic.utils import deep_update
from gammapy.makers import MapDatasetMaker
from gammapy.utils.scripts import make_path, read_yaml

__all__ = ["AnalysisConfig"]

CONFIG_PATH = Path(__file__).resolve().parent / "config"
DOCS_FILE = CONFIG_PATH / "docs.yaml"

log = logging.getLogger(__name__)


class AngleType(Angle):
    @classmethod
    def __get_validators__(cls):
        yield cls.validate

    @classmethod
    def validate(cls, v):
        return Angle(v)


class EnergyType(Quantity):
    @classmethod
    def __get_validators__(cls):
        yield cls.validate

    @classmethod
    def validate(cls, v):
        v = Quantity(v)
        if v.unit.physical_type != "energy":
            raise ValueError(f"Invalid unit for energy: {v.unit!r}")
        return v


class TimeType(Time):
    @classmethod
    def __get_validators__(cls):
        yield cls.validate

    @classmethod
    def validate(cls, v):
        return Time(v)


class ReductionTypeEnum(str, Enum):
    spectrum = "1d"
    cube = "3d"


class FrameEnum(str, Enum):
    icrs = "icrs"
    galactic = "galactic"

class RequiredIRFEnum(str, Enum):
    aeff = "aeff"
    bkg = "bkg"
    edisp = "edisp"
    psf = "psf"

class BackgroundMethodEnum(str, Enum):
    reflected = "reflected"
    fov = "fov_background"
    ring = "ring"


class SafeMaskMethodsEnum(str, Enum):
    aeff_default = "aeff-default"
    aeff_max = "aeff-max"
    edisp_bias = "edisp-bias"
    offset_max = "offset-max"
    bkg_peak = "bkg-peak"


class MapSelectionEnum(str, Enum):
    counts = "counts"
    exposure = "exposure"
    background = "background"
    psf = "psf"
    edisp = "edisp"


class GammapyBaseConfig(BaseModel):
    class Config:
        validate_all = True
        validate_assignment = True
        extra = "forbid"
        json_encoders = {
            Angle: lambda v: f"{v.value} {v.unit}",
            Quantity: lambda v: f"{v.value} {v.unit}",
            Time: lambda v: f"{v.value}",
        }


class SkyCoordConfig(GammapyBaseConfig):
    frame: FrameEnum = None
    lon: AngleType = None
    lat: AngleType = None


class EnergyAxisConfig(GammapyBaseConfig):
    min: EnergyType = None
    max: EnergyType = None
    nbins: int = None


class SpatialCircleConfig(GammapyBaseConfig):
    frame: FrameEnum = None
    lon: AngleType = None
    lat: AngleType = None
    radius: AngleType = None


class EnergyRangeConfig(GammapyBaseConfig):
    min: EnergyType = None
    max: EnergyType = None


class TimeRangeConfig(GammapyBaseConfig):
    start: TimeType = None
    stop: TimeType = None


class FluxPointsConfig(GammapyBaseConfig):
    energy: EnergyAxisConfig = EnergyAxisConfig()
    source: str = "source"
    parameters: dict = {"selection_optional": "all"}
<<<<<<< HEAD
=======


class LightCurveConfig(GammapyBaseConfig):
    time_intervals: TimeRangeConfig = TimeRangeConfig()
    energy_edges: EnergyAxisConfig = EnergyAxisConfig()
    source: str = "source"
    parameters: dict = {"selection_optional": "all"}
>>>>>>> e744b42c


class FitConfig(GammapyBaseConfig):
    fit_range: EnergyRangeConfig = EnergyRangeConfig()


class ExcessMapConfig(GammapyBaseConfig):
    correlation_radius: AngleType = "0.1 deg"
    parameters: dict = {}
    energy_edges: EnergyAxisConfig = EnergyAxisConfig()


class BackgroundConfig(GammapyBaseConfig):
    method: BackgroundMethodEnum = None
    exclusion: Path = None
    parameters: dict = {}


class SafeMaskConfig(GammapyBaseConfig):
    methods: List[SafeMaskMethodsEnum] = [SafeMaskMethodsEnum.aeff_default]
    parameters: dict = {}


class EnergyAxesConfig(GammapyBaseConfig):
    energy: EnergyAxisConfig = EnergyAxisConfig(min="1 TeV", max="10 TeV", nbins=5)
    energy_true: EnergyAxisConfig = EnergyAxisConfig(min="0.5 TeV", max="20 TeV", nbins=16)


class SelectionConfig(GammapyBaseConfig):
    offset_max: AngleType = "2.5 deg"


class WidthConfig(GammapyBaseConfig):
    width: AngleType = "5 deg"
    height: AngleType = "5 deg"


class WcsConfig(GammapyBaseConfig):
    skydir: SkyCoordConfig = SkyCoordConfig()
    binsize: AngleType = "0.02 deg"
    width: WidthConfig = WidthConfig()
    binsize_irf: AngleType = "0.2 deg"


class GeomConfig(GammapyBaseConfig):
    wcs: WcsConfig = WcsConfig()
    selection: SelectionConfig = SelectionConfig()
    axes: EnergyAxesConfig = EnergyAxesConfig()


class DatasetsConfig(GammapyBaseConfig):
    type: ReductionTypeEnum = ReductionTypeEnum.spectrum
    stack: bool = True
    geom: GeomConfig = GeomConfig()
    map_selection: List[MapSelectionEnum] = MapDatasetMaker.available_selection
    background: BackgroundConfig = BackgroundConfig()
    safe_mask: SafeMaskConfig = SafeMaskConfig()
    on_region: SpatialCircleConfig = SpatialCircleConfig()
    containment_correction: bool = True


class ObservationsConfig(GammapyBaseConfig):
    datastore: Path = Path("$GAMMAPY_DATA/hess-dl3-dr1/")
    obs_ids: List[int] = []
    obs_file: Path = None
    obs_cone: SpatialCircleConfig = SpatialCircleConfig()
    obs_time: TimeRangeConfig = TimeRangeConfig()
    required_irf: List[RequiredIRFEnum] = ["aeff", "edisp", "psf", "bkg"]

class LogConfig(GammapyBaseConfig):
    level: str = "info"
    filename: Path = None
    filemode: str = None
    format: str = None
    datefmt: str = None


class GeneralConfig(GammapyBaseConfig):
    log: LogConfig = LogConfig()
    outdir: str = "."


class AnalysisConfig(GammapyBaseConfig):
    """Gammapy analysis configuration."""

    general: GeneralConfig = GeneralConfig()
    observations: ObservationsConfig = ObservationsConfig()
    datasets: DatasetsConfig = DatasetsConfig()
    fit: FitConfig = FitConfig()
    flux_points: FluxPointsConfig = FluxPointsConfig()
    excess_map: ExcessMapConfig = ExcessMapConfig()
    light_curve: LightCurveConfig = LightCurveConfig()
    
    def __str__(self):
        """Display settings in pretty YAML format."""
        info = self.__class__.__name__ + "\n\n\t"
        data = self.to_yaml()
        data = data.replace("\n", "\n\t")
        info += data
        return info.expandtabs(tabsize=4)

    @classmethod
    def read(cls, path):
        """Reads from YAML file."""
        config = read_yaml(path)
        return AnalysisConfig(**config)

    @classmethod
    def from_yaml(cls, config_str):
        """Create from YAML string."""
        settings = yaml.safe_load(config_str)
        return AnalysisConfig(**settings)

    def write(self, path, overwrite=False):
        """Write to YAML file."""
        path = make_path(path)
        if path.exists() and not overwrite:
            raise IOError(f"File exists already: {path}")
        path.write_text(self.to_yaml())

    def to_yaml(self):
        """Convert to YAML string."""
        # Here using `dict()` instead of `json()` would be more natural.
        # We should change this once pydantic adds support for custom encoders
        # to `dict()`. See https://github.com/samuelcolvin/pydantic/issues/1043
        config = json.loads(self.json())
        return yaml.dump(
            config, sort_keys=False, indent=4, width=80, default_flow_style=None
        )

    def set_logging(self):
        """Set logging config.

        Calls ``logging.basicConfig``, i.e. adjusts global logging state.
        """
        self.general.log.level = self.general.log.level.upper()
        logging.basicConfig(**self.general.log.dict())
        log.info("Setting logging config: {!r}".format(self.general.log.dict()))

    def update(self, config=None):
        """Update config with provided settings.

        Parameters
        ----------
        config : string dict or `AnalysisConfig` object
            Configuration settings provided in dict() syntax.
        """
        if isinstance(config, str):
            other = AnalysisConfig.from_yaml(config)
        elif isinstance(config, AnalysisConfig):
            other = config
        else:
            raise TypeError(f"Invalid type: {config}")

        config_new = deep_update(
            self.dict(exclude_defaults=True), other.dict(exclude_defaults=True)
        )
        return AnalysisConfig(**config_new)

    @staticmethod
    def _get_doc_sections():
        """Returns dict with commented docs from docs file"""
        doc = defaultdict(str)
        with open(DOCS_FILE) as f:
            for line in filter(lambda line: not line.startswith("---"), f):
                line = line.strip("\n")
                if line.startswith("# Section: "):
                    keyword = line.replace("# Section: ", "")
                doc[keyword] += line + "\n"
        return doc<|MERGE_RESOLUTION|>--- conflicted
+++ resolved
@@ -137,8 +137,6 @@
     energy: EnergyAxisConfig = EnergyAxisConfig()
     source: str = "source"
     parameters: dict = {"selection_optional": "all"}
-<<<<<<< HEAD
-=======
 
 
 class LightCurveConfig(GammapyBaseConfig):
@@ -146,7 +144,6 @@
     energy_edges: EnergyAxisConfig = EnergyAxisConfig()
     source: str = "source"
     parameters: dict = {"selection_optional": "all"}
->>>>>>> e744b42c
 
 
 class FitConfig(GammapyBaseConfig):
