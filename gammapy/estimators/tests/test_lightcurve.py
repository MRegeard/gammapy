--- conflicted
+++ resolved
@@ -244,11 +244,7 @@
         energy_edges=[1, 30] * u.TeV,
         norm_n_values=3,
         time_intervals=time_intervals,
-<<<<<<< HEAD
-        selection_optional="all"
-=======
         selection_optional="all",
->>>>>>> e744b42c
     )
 
     lightcurve = estimator.run(datasets)
@@ -304,11 +300,7 @@
         energy_edges=[1, 5, 30] * u.TeV,
         norm_n_values=3,
         time_intervals=time_intervals,
-<<<<<<< HEAD
-        selection_optional="all"
-=======
         selection_optional="all",
->>>>>>> e744b42c
     )
     lightcurve = estimator.run(datasets)
     table = lightcurve.to_table(format="lightcurve")
@@ -393,13 +385,9 @@
     energy_max_fit = 3 * u.TeV
     for dataset in datasets:
         geom = dataset.counts.geom
-<<<<<<< HEAD
-        dataset.mask_fit = geom.energy_mask(energy_min=energy_min_fit, energy_max=energy_max_fit)
-=======
         dataset.mask_fit = geom.energy_mask(
             energy_min=energy_min_fit, energy_max=energy_max_fit
         )
->>>>>>> e744b42c
 
     selection = ["scan"]
     estimator = LightCurveEstimator(
