# Licensed under a 3-clause BSD style license - see LICENSE.rst
import pytest
import numpy as np
from numpy.testing import assert_allclose
import astropy.units as u
from gammapy.datasets import MapDataset, MapDatasetOnOff
from gammapy.estimators import ExcessMapEstimator
from gammapy.maps import Map, MapAxis, WcsGeom
from gammapy.modeling.models import BackgroundModel
from gammapy.utils.testing import requires_data


def image_to_cube(input_map, e_min, e_max):
    e_min = u.Quantity(e_min)
    e_max = u.Quantity(e_max)
    axis = MapAxis.from_energy_bounds(e_min, e_max, nbin=1)
    geom = input_map.geom.to_cube([axis])
    return Map.from_geom(geom, data=input_map.data[np.newaxis, :, :])


@pytest.fixture
def simple_dataset():
    axis = MapAxis.from_energy_bounds(0.1, 10, 1, unit="TeV")
    geom = WcsGeom.create(npix=20, binsz=0.02, axes=[axis])
    dataset = MapDataset.create(geom)
    dataset.mask_safe += np.ones(dataset.data_shape, dtype=bool)
    dataset.counts += 2
    dataset.background_model.map += 1
    return dataset


@pytest.fixture
def simple_dataset_on_off():
    axis = MapAxis.from_energy_bounds(0.1, 10, 2, unit="TeV")
    geom = WcsGeom.create(npix=20, binsz=0.02, axes=[axis])
    dataset = MapDatasetOnOff.create(geom)
    dataset.mask_safe += np.ones(dataset.data_shape, dtype=bool)
    dataset.counts += 2
    dataset.counts_off += 1
    dataset.acceptance += 1
    dataset.acceptance_off += 1
    return dataset


@requires_data()
def test_compute_lima_image():
    """
    Test Li & Ma image against TS image for Tophat kernel
    """
    filename = "$GAMMAPY_DATA/tests/unbundled/poisson_stats_image/input_all.fits.gz"
    counts = Map.read(filename, hdu="counts")
    counts = image_to_cube(counts, "1 GeV", "100 GeV")
    background = Map.read(filename, hdu="background")
    background = image_to_cube(background, "1 GeV", "100 GeV")
    background_model = BackgroundModel(background)
    dataset = MapDataset(counts=counts)
    background_model.datasets_names = [dataset.name]
    dataset.models = background_model

    estimator = ExcessMapEstimator("0.1 deg", selection_optional=None)
    result_lima = estimator.run(dataset)

    assert_allclose(result_lima["significance"].data[:, 100, 100], 30.814916, atol=1e-3)
    assert_allclose(result_lima["significance"].data[:, 1, 1], 0.164, atol=1e-3)


@requires_data()
def test_compute_lima_on_off_image():
    """
    Test Li & Ma image with snippet from the H.E.S.S. survey data.
    """
    filename = "$GAMMAPY_DATA/tests/unbundled/hess/survey/hess_survey_snippet.fits.gz"
    n_on = Map.read(filename, hdu="ON")
    counts = image_to_cube(n_on, "1 TeV", "100 TeV")
    n_off = Map.read(filename, hdu="OFF")
    counts_off = image_to_cube(n_off, "1 TeV", "100 TeV")
    a_on = Map.read(filename, hdu="ONEXPOSURE")
    acceptance = image_to_cube(a_on, "1 TeV", "100 TeV")
    a_off = Map.read(filename, hdu="OFFEXPOSURE")
    acceptance_off = image_to_cube(a_off, "1 TeV", "100 TeV")
    dataset = MapDatasetOnOff(
        counts=counts,
        counts_off=counts_off,
        acceptance=acceptance,
        acceptance_off=acceptance_off,
    )

    significance = Map.read(filename, hdu="SIGNIFICANCE")
    significance = image_to_cube(significance, "1 TeV", "10 TeV")
    estimator = ExcessMapEstimator("0.1 deg", selection_optional=None)
    results = estimator.run(dataset)

    # Reproduce safe significance threshold from HESS software
    results["significance"].data[results["counts"].data < 5] = 0

    # crop the image at the boundaries, because the reference image
    # is cut out from a large map, there is no way to reproduce the
    # result with regular boundary handling
    actual = results["significance"].crop((11, 11)).data
    desired = significance.crop((11, 11)).data

    # Set boundary to NaN in reference image
    # The absolute tolerance is low because the method used here is slightly different from the one used in HGPS
    # n_off is convolved as well to ensure the method applies to true ON-OFF datasets
    assert_allclose(actual, desired, atol=0.2)


def test_significance_map_estimator_map_dataset(simple_dataset):
    estimator = ExcessMapEstimator(0.1 * u.deg)
    result = estimator.run(simple_dataset)

    assert_allclose(result["counts"].data[0, 10, 10], 162)
    assert_allclose(result["excess"].data[0, 10, 10], 81)
    assert_allclose(result["background"].data[0, 10, 10], 81)
    assert_allclose(result["significance"].data[0, 10, 10], 7.910732, atol=1e-5)
    assert_allclose(result["err"].data[0, 10, 10], 12.727922, atol=1e-3)
    assert_allclose(result["errp"].data[0, 10, 10], 13.063328, atol=1e-3)
    assert_allclose(result["errn"].data[0, 10, 10], -12.396716, atol=1e-3)
    assert_allclose(result["ul"].data[0, 10, 10], 122.240837, atol=1e-3)

    estimator_image = ExcessMapEstimator(0.1 * u.deg, return_image=True)
    result_image = estimator_image.run(simple_dataset)
    assert result_image["counts"].data.shape == (1, 20, 20)
    assert_allclose(result_image["significance"].data[0, 10, 10], 7.910732, atol=1e-5)


def test_significance_map_estimator_map_dataset_on_off(simple_dataset_on_off):
    estimator = ExcessMapEstimator(0.11 * u.deg, selection_optional=None, e_edges=[0.1*u.TeV, 1*u.TeV, 10*u.TeV])
    result = estimator.run(simple_dataset_on_off)

<<<<<<< HEAD
    assert_allclose(result["counts"].data[0, 10, 10], 194)
    assert_allclose(result["excess"].data[0, 10, 10], 48.5)
    assert_allclose(result["background"].data[0, 10, 10], 145.5)
    assert_allclose(result["significance"].data[0, 10, 10], 4.967916, atol=1e-5)

    estimator_image = ExcessMapEstimator(
        0.11 * u.deg, return_image=True, selection_optional=None
    )
=======
    assert result["counts"].data.shape == (2, 20, 20)
    assert_allclose(result["counts"].data[:, 10, 10], 194)
    assert_allclose(result["excess"].data[:, 10, 10], 97)
    assert_allclose(result["background"].data[:, 10, 10], 97)
    assert_allclose(result["significance"].data[:, 10, 10], 5.741116, atol=1e-5)

    estimator_image = ExcessMapEstimator(0.11 * u.deg, e_edges=[0.1*u.TeV, 1*u.TeV])
>>>>>>> a0420668
    result_image = estimator_image.run(simple_dataset_on_off)
    assert result_image["counts"].data.shape == (1, 20, 20)
    assert_allclose(
        result_image["significance"].data[0, 10, 10], 4.967916823, atol=1e-3
    )

    mask_fit = Map.from_geom(
        simple_dataset_on_off._geom,
        data=np.ones(simple_dataset_on_off.counts.data.shape, dtype=bool),
    )
    mask_fit.data[:, :, 10] = False
    mask_fit.data[:, 10, :] = False
    simple_dataset_on_off.mask_fit = mask_fit
<<<<<<< HEAD
    estimator_image = ExcessMapEstimator(
        0.11 * u.deg, apply_mask_fit=True, return_image=True, selection_optional=None
    )
=======
    estimator_image = ExcessMapEstimator(0.11 * u.deg, apply_mask_fit=True)
>>>>>>> a0420668
    simple_dataset_on_off.exposure.data = (
        np.ones(simple_dataset_on_off.exposure.data.shape) * 1e6
    )
    result_image = estimator_image.run(simple_dataset_on_off)
    assert result_image["counts"].data.shape == (1, 20, 20)
<<<<<<< HEAD
    assert_allclose(result_image["significance"].data[0, 10, 10], 4.397393, atol=1e-3)
=======
    assert_allclose(result_image["counts"].data[0, 10, 10], 304)
    assert_allclose(result_image["excess"].data[0, 10, 10], 152)
    assert_allclose(result_image["background"].data[0, 10, 10], 152)

    assert_allclose(result_image["significance"].data[0, 10, 10], 7.186745, atol=1e-3)
>>>>>>> a0420668

    assert result_image["flux"].unit == u.Unit("cm-2s-1")
    assert_allclose(result_image["flux"].data[0, 10, 10], 3.8e-9, rtol=1e-3)


def test_incorrect_selection():
    with pytest.raises(ValueError):
        ExcessMapEstimator(0.11 * u.deg, selection_optional=["bad"])

    with pytest.raises(ValueError):
        ExcessMapEstimator(0.11 * u.deg, selection_optional=["ul", "bad"])

    estimator = ExcessMapEstimator(0.11 * u.deg)
    with pytest.raises(ValueError):
        estimator.selection_optional = "bad"


def test_significance_map_estimator_incorrect_dataset():
    with pytest.raises(ValueError):
        ExcessMapEstimator("bad")<|MERGE_RESOLUTION|>--- conflicted
+++ resolved
@@ -128,24 +128,14 @@
     estimator = ExcessMapEstimator(0.11 * u.deg, selection_optional=None, e_edges=[0.1*u.TeV, 1*u.TeV, 10*u.TeV])
     result = estimator.run(simple_dataset_on_off)
 
-<<<<<<< HEAD
-    assert_allclose(result["counts"].data[0, 10, 10], 194)
-    assert_allclose(result["excess"].data[0, 10, 10], 48.5)
-    assert_allclose(result["background"].data[0, 10, 10], 145.5)
-    assert_allclose(result["significance"].data[0, 10, 10], 4.967916, atol=1e-5)
-
-    estimator_image = ExcessMapEstimator(
-        0.11 * u.deg, return_image=True, selection_optional=None
-    )
-=======
     assert result["counts"].data.shape == (2, 20, 20)
     assert_allclose(result["counts"].data[:, 10, 10], 194)
-    assert_allclose(result["excess"].data[:, 10, 10], 97)
-    assert_allclose(result["background"].data[:, 10, 10], 97)
-    assert_allclose(result["significance"].data[:, 10, 10], 5.741116, atol=1e-5)
+    assert_allclose(result["excess"].data[:, 10, 10], 48.5)
+    assert_allclose(result["background"].data[:, 10, 10], 145.5)
+    assert_allclose(result["significance"].data[:, 10, 10], 4.967916, atol=1e-5)
 
     estimator_image = ExcessMapEstimator(0.11 * u.deg, e_edges=[0.1*u.TeV, 1*u.TeV])
->>>>>>> a0420668
+
     result_image = estimator_image.run(simple_dataset_on_off)
     assert result_image["counts"].data.shape == (1, 20, 20)
     assert_allclose(
@@ -159,27 +149,21 @@
     mask_fit.data[:, :, 10] = False
     mask_fit.data[:, 10, :] = False
     simple_dataset_on_off.mask_fit = mask_fit
-<<<<<<< HEAD
-    estimator_image = ExcessMapEstimator(
-        0.11 * u.deg, apply_mask_fit=True, return_image=True, selection_optional=None
-    )
-=======
+
     estimator_image = ExcessMapEstimator(0.11 * u.deg, apply_mask_fit=True)
->>>>>>> a0420668
+
     simple_dataset_on_off.exposure.data = (
         np.ones(simple_dataset_on_off.exposure.data.shape) * 1e6
     )
     result_image = estimator_image.run(simple_dataset_on_off)
     assert result_image["counts"].data.shape == (1, 20, 20)
-<<<<<<< HEAD
+
     assert_allclose(result_image["significance"].data[0, 10, 10], 4.397393, atol=1e-3)
-=======
+
     assert_allclose(result_image["counts"].data[0, 10, 10], 304)
     assert_allclose(result_image["excess"].data[0, 10, 10], 152)
     assert_allclose(result_image["background"].data[0, 10, 10], 152)
 
-    assert_allclose(result_image["significance"].data[0, 10, 10], 7.186745, atol=1e-3)
->>>>>>> a0420668
 
     assert result_image["flux"].unit == u.Unit("cm-2s-1")
     assert_allclose(result_image["flux"].data[0, 10, 10], 3.8e-9, rtol=1e-3)
